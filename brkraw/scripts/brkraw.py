--- conflicted
+++ resolved
@@ -377,45 +377,7 @@
                         with open(os.path.join(root_path, 'participants.tsv'), 'a+') as f:
                             f.write(subj_code + '\n')
 
-<<<<<<< HEAD
-                        # first iterrows to create folder tree, add to filtered_dset fname, dtype_path, and modality, can be a separate function
-                        for i, row in filtered_dset.iterrows():
-                            dtype_path, fname = createFolderTree(include_session, row, root_path, subj_code)
-
-                            if pd.notnull(row.task):
-                                if bids_validation(df, i, 'task', row.task, 10):
-                                    fname = '{}_task-{}'.format(fname, row.task)
-                            if pd.notnull(row.acq):
-                                if bids_validation(df, i, 'acq', row.acq, 10):
-                                    fname = '{}_acq-{}'.format(fname, row.acq)
-                            if pd.notnull(row.ce):
-                                if bids_validation(df, i, 'ce', row.ce, 5):
-                                    fname = '{}_ce-{}'.format(fname, row.ce)
-                            if pd.notnull(row.dir):
-                                if bids_validation(df, i, 'dir', row.dir, 2):
-                                    fname = '{}_dir-{}'.format(fname, row.dir)
-                            if pd.notnull(row.rec):
-                                if bids_validation(df, i, 'rec', row.rec, 2):
-                                    fname = '{}_rec-{}'.format(fname, row.rec)
-                            filtered_dset.loc[i, 'FileName'] = fname
-                            filtered_dset.loc[i, 'Dir'] = dtype_path
-                            if pd.isnull(row.modality):
-                                method = dset.get_method(row.ScanID).parameters['Method']
-                                if row.DataType == 'anat':
-                                    if re.search('flash', method, re.IGNORECASE):
-                                        modality = 'FLASH'
-                                    elif re.search('rare', method, re.IGNORECASE):
-                                        modality = 'T2w'
-                                    else:
-                                        modality = '{}'.format(method.split(':')[-1])
-                                else:
-                                    modality = '{}'.format(method.split(':')[-1])
-                                filtered_dset.loc[i, 'modality'] = modality
-                            else:
-                                bids_validation(df, i, 'modality', row.modality, 10, dtype=str)
-=======
                         filtered_dset = completeFieldsCreateFolders(df, filtered_dset, dset, multi_session, root_path, subj_code)
->>>>>>> e78a93f3
 
                         list_tested_fn = []
                         # Converting data according to the updated sheet
