---
title: 'BrkRaw: A comprehensive tool for accessing raw Bruker Biospin MRI data'
tags:
  - Preclinical MRI converter
  - Bruker
  - Python API
  - Command-line tool
  - BIDS
  - cross-platform
authors:
  - name: Sung-Ho Lee
    orcid: 0000-0001-5292-0747
    affiliation: "1, 2, 3"
  - name: Woomi Ban
    affiliation: "1, 3"
  - name: Yen-Yu Ian Shih
    orcid: 0000-0001-6529-911X
    affiliation: "1, 2, 3"
affiliations:
 - name: Center for Animal MRI, University of North Carolina at Chapel Hill
   index: 1
 - name: Department of Neurology, University of North Carolina at Chapel Hill
   index: 2
 - name: Biomedical Research Imaging Center(BRIC), University of North Carolina at Chapel Hill
   index: 3
date: 22 April 2020
bibliography: paper.bib
---

# Summary
<<<<<<< HEAD
BrkRaw is used for accessing and analyzing Magnetic Resonance Imaging (MRI) data required for conversion from a hardware-specific format
to one that is compatible with available analysis software. The Digital Imaging and Communications in Medicine (DICOM)
is considered an international standard for handling MRI data in the clinical field due to its ability
to cover a broad range of information from various imaging modalities and patient information. On the other hand,
when the patient-related metadata is not essential for the study, the complex data structure and the inclusion of unnecessary metadata in DICOM
decreases the analysis efficiency on various imaging research. For this reason, image data formats with a more efficient structure that is capable of encompassing spatial and temporal analysis
in a single file, such as NifTi-1, ANALYZE, or NRRD file formats, which are becoming the new standard of choice
in many imaging research studies. Converting the raw data into DICOM format is still necessary for clinical research,
since it is important to preserve the patient-related metadata coupled with the image data.
However, the preclinical MRI research using laboratory animals or objects does not require the DICOM conversion step
making it rather inefficient.

Researchers have developed conversion software for Bruker Biospin MRI (the leading preclinical MRI system),
for converting raw data directly into a NIfTI or ANALYZE format
[@Brett:2002; @Ferraris:2017; @Chavarrias:2017; @Rorden:2018] in order to improve efficiency for data processing.

Although the converters significantly improve analysis workflow by directly converting data into a software friendly file format,
the software introduced so far has not provided a feature that allows access to data immediately without conversion.
Here we present the 'BrkRaw' python module, a more comprehensive preclinical tool for accessing and utilizing
raw Bruker Biospin MRI data. The module has been built from a robust low-level Python Application Programming Interface
(API), allowing direct raw data access without conversion to provide the advanced and easy-to-use features
for data analysis.
=======
Accessing and analyzing Magnetic Resonance Imaging (MRI) data required conversion from a hardware-specific format 
to one compatible with available analysis software. The Digital Imaging and Communications in Medicine (DICOM) 
is considered as an international standard for handling MRI data in the clinical field due to its flexibility 
to cover the broad range of information from various imaging modalities and patient information. On the other hand, 
the complex data structure and the inclusion of unnecessary metadata in DICOM decrease analysis efficiency 
on various imaging research when the patient-related metadata is not essential for the study. 
For this reason, image data formats with a more efficient structure capable of encompassing spatial and temporal 
in a single file, such as NifTi-1, ANALYZE, or NRRD file formats, are becoming the new standard of choice 
in many imaging research studies. Converting the raw data into DICOM format is still necessary for clinical research, 
since it is important to preserve the patient-related metadata coupled with the image data. 
However, the preclinical MRI research using laboratory animals or objects does not require the DICOM conversion step 
and is rather inefficient. 

Researchers have developed conversion software for Bruker Biospin MRI, 
for converting raw data directly into a NIfTI or ANALYZE format 
[@Brett:2002; @Ferraris:2017; @Chavarrias:2017; @Rorden:2018] for improving efficiency for data processing.

Although the converters significantly improve analysis workflow by direct converting into software friendly file format,
the software introduced so far has not provided the feature to access the data immediately without conversion.
Here we present the 'BrkRaw' Python module, a more comprehensive preclinical tool for accessing and utilizing
raw Bruker Biospin MRI data. The module has been built up upon robust low-level Python Application Programming Interface 
(API), allowing direct raw data access without conversion to provide the advanced and easy-to-use features 
for data analysis. 
>>>>>>> d5aac617

The current version of BrkRaw is comprised of four components, the low-level Python API, the high-level Python API,
the command-line tools, and the graphical user interface (GUI).

The low-level Python API provides a robust JCAMP-DX loader to convert parameter files embedded in raw data
into a Python object, additionally the raw Bruker data loader also converts a whole folder containing parameters and
binary files of a single imaging study session into a Python object. We also designed the zip file to be loaded
without extraction while considering the accessibility of the archived data.

<<<<<<< HEAD
For the high-level Python API, we focused on providing useful functions to reduce extra effort on converting data into
a usable form. It preserves the coordinate system of the image according to the subjects position and orientation
 on the scanner's coordinate system (Figure1), which is known to be a challenge in the Bruker Biospin MRI system.
[@Ferraris:2017, @Naveau:2019].
The high-level Python API offers to load image data using the two most popular object types
in the Python eco-system (nibabel[@Brett:2020] and SimpleITK[@Lowekamp:2013]) for image processing, in addition to converting
 multiple parameters into a structured JSON-type object using a custom JSON-based syntax.

The BrkRaw modules provide two command-line tools, which mainly utilize low- and high-level Python API to automate
routine operations for data management, as well as data conversion. The 'brk-backup' uses direct accessibility
of the archived file (zip compressed) to enable the validation of archived data compared to the corresponding
raw data without extraction. As a result, the command offers to automate the inspection of raw and archived data,
archiving of missing or updated data and the removal of broken or duplicated data (Figure2).

The 'brkraw' command, on the other hand, offers a useful function to check data information (Figure3) and
to convert data into NifTi-1 format. In addition to this, the command provides an automated conversion and organization
of large datasets into a ready-to-share data structure, the Brain Imaging Data Structure (BIDS),
used as a standard data structure for neuroimaging research proposed by the open science community
=======
For the high-level Python API, we focused on providing useful functions to reduce extra effort on converting data into 
a usable form. It preserves the coordinate system of the image according to the subject position and orientation 
 on the scanner coordinate system (Figure1), which is known to be a challenge in the Bruker Biospin MRI system.
[@Ferraris:2017; @Naveau:2019].
The high-level Python API offers to load image data as the two most popular object types 
in the Python eco-system for image processing (nibabel[@Brett:2020] and SimpleITK[@Lowekamp:2013]), 
as well as to convert multiple parameters into a structured JSON-type object using a custom JSON-based syntax.

The BrkRaw modules provide two command-line tools, which mainly utilizing low- and high-level Python API for automating 
routine operation for data management, as well as data conversion. The 'brk-backup' used the direct accessibility 
of the archived file (zip compressed) to enable the validation of archived data compared to corresponding 
raw data without extraction. As a result, the command offers to automate the inspection of raw and archived data, 
archiving of missing or updated data and removing the broken or duplicated data (Figure2).

The 'brkraw' command, on the other hand, offers a useful function to check data information (Figure3) and 
to convert data into NifTi-1 format. In addition to this, the command provides automate conversion and organization 
of large datasets into a ready-to-share data structure, the Brain Imaging Data Structure (BIDS), 
a standard data structure for neuroimaging research proposed by the open science community 
>>>>>>> d5aac617
for pursuing reproducible science [@Gorgolewski:2016] (Figure4).

Lastly, via the 'brkraw gui' command, the GUI offers improved accessibility for previewing an image and its respective parameters
without conversion. The converting button will convert a previewing image into NifTi-1 format, therefore, allowing the user to visually check the image before conversion (Figure 5).  

This module has been actively utilized in the Center for Animal MRI (CAMRI)
at the University of North Carolina at Chapel Hill for several on-going preclinical functional MRI studies,
including sequence development and data management. We expect this tool to reduce the burden of handling,
and management of raw Bruker MRI data, thereby benefitting other animal imaging researchers.
In the future we will develop additional Python-based tools for acute quality control and real-time fMRI data analysis.

# Figures
![Bruker2Nifti_QA](../imgs/bruker2nifti_qa.png)
**Figure 1. The overlapped converted images that shows successful conversion of Bruker2Nifti_QA dataset**

![Data management](../imgs/brk_backup.png)
**Figure 2. The main function of brk-backup command for data management**

![brkraw info](../imgs/brkraw_info.png)
**Figure 3. The example of brkraw command usage to print out data information**

![BIDS convert](../imgs/brkraw_bids.png)
**Figure 4. The example usage of the command-line tool 'brkraw' for BIDS data organization.**

![brkraw GUI](../imgs/brkraw_gui.png)
**Figure 5. The graphical user interface (GUI) for previewing image and parameters**

# Acknowledgements

We would like to thank the researchers of the Rorden lab at the University of South Carolina, especially
Drs. Chris Rorden and Sebastiano Ferraris, in regards to their pioneer works that inspired this project
and their support on sharing their expertise on this topic. We would also like to thank Dr. Mikael Naveau at Cyceron and
Gabriel A. Devenyi at Douglas Mental Health University Institute who shared the dataset for the benchmarking converter.
Lastly, We thank the Center for Animal MRI (CAMRI) at the University of North Carolina at Chapel Hill
for the testing and providing helpful feedback. We especially thanks to Mrs. Tzu-Wen Wang for testing the data management tools
and Ms. Alicia M. Stevans for revising the manuscript. This work was supported by NIH
(Grant No: RF1MH117053, R01MH111429, and R01NS091236).

# References<|MERGE_RESOLUTION|>--- conflicted
+++ resolved
@@ -28,30 +28,7 @@
 ---
 
 # Summary
-<<<<<<< HEAD
-BrkRaw is used for accessing and analyzing Magnetic Resonance Imaging (MRI) data required for conversion from a hardware-specific format
-to one that is compatible with available analysis software. The Digital Imaging and Communications in Medicine (DICOM)
-is considered an international standard for handling MRI data in the clinical field due to its ability
-to cover a broad range of information from various imaging modalities and patient information. On the other hand,
-when the patient-related metadata is not essential for the study, the complex data structure and the inclusion of unnecessary metadata in DICOM
-decreases the analysis efficiency on various imaging research. For this reason, image data formats with a more efficient structure that is capable of encompassing spatial and temporal analysis
-in a single file, such as NifTi-1, ANALYZE, or NRRD file formats, which are becoming the new standard of choice
-in many imaging research studies. Converting the raw data into DICOM format is still necessary for clinical research,
-since it is important to preserve the patient-related metadata coupled with the image data.
-However, the preclinical MRI research using laboratory animals or objects does not require the DICOM conversion step
-making it rather inefficient.
 
-Researchers have developed conversion software for Bruker Biospin MRI (the leading preclinical MRI system),
-for converting raw data directly into a NIfTI or ANALYZE format
-[@Brett:2002; @Ferraris:2017; @Chavarrias:2017; @Rorden:2018] in order to improve efficiency for data processing.
-
-Although the converters significantly improve analysis workflow by directly converting data into a software friendly file format,
-the software introduced so far has not provided a feature that allows access to data immediately without conversion.
-Here we present the 'BrkRaw' python module, a more comprehensive preclinical tool for accessing and utilizing
-raw Bruker Biospin MRI data. The module has been built from a robust low-level Python Application Programming Interface
-(API), allowing direct raw data access without conversion to provide the advanced and easy-to-use features
-for data analysis.
-=======
 Accessing and analyzing Magnetic Resonance Imaging (MRI) data required conversion from a hardware-specific format 
 to one compatible with available analysis software. The Digital Imaging and Communications in Medicine (DICOM) 
 is considered as an international standard for handling MRI data in the clinical field due to its flexibility 
@@ -75,7 +52,6 @@
 raw Bruker Biospin MRI data. The module has been built up upon robust low-level Python Application Programming Interface 
 (API), allowing direct raw data access without conversion to provide the advanced and easy-to-use features 
 for data analysis. 
->>>>>>> d5aac617
 
 The current version of BrkRaw is comprised of four components, the low-level Python API, the high-level Python API,
 the command-line tools, and the graphical user interface (GUI).
@@ -85,26 +61,6 @@
 binary files of a single imaging study session into a Python object. We also designed the zip file to be loaded
 without extraction while considering the accessibility of the archived data.
 
-<<<<<<< HEAD
-For the high-level Python API, we focused on providing useful functions to reduce extra effort on converting data into
-a usable form. It preserves the coordinate system of the image according to the subjects position and orientation
- on the scanner's coordinate system (Figure1), which is known to be a challenge in the Bruker Biospin MRI system.
-[@Ferraris:2017, @Naveau:2019].
-The high-level Python API offers to load image data using the two most popular object types
-in the Python eco-system (nibabel[@Brett:2020] and SimpleITK[@Lowekamp:2013]) for image processing, in addition to converting
- multiple parameters into a structured JSON-type object using a custom JSON-based syntax.
-
-The BrkRaw modules provide two command-line tools, which mainly utilize low- and high-level Python API to automate
-routine operations for data management, as well as data conversion. The 'brk-backup' uses direct accessibility
-of the archived file (zip compressed) to enable the validation of archived data compared to the corresponding
-raw data without extraction. As a result, the command offers to automate the inspection of raw and archived data,
-archiving of missing or updated data and the removal of broken or duplicated data (Figure2).
-
-The 'brkraw' command, on the other hand, offers a useful function to check data information (Figure3) and
-to convert data into NifTi-1 format. In addition to this, the command provides an automated conversion and organization
-of large datasets into a ready-to-share data structure, the Brain Imaging Data Structure (BIDS),
-used as a standard data structure for neuroimaging research proposed by the open science community
-=======
 For the high-level Python API, we focused on providing useful functions to reduce extra effort on converting data into 
 a usable form. It preserves the coordinate system of the image according to the subject position and orientation 
  on the scanner coordinate system (Figure1), which is known to be a challenge in the Bruker Biospin MRI system.
@@ -122,9 +78,7 @@
 The 'brkraw' command, on the other hand, offers a useful function to check data information (Figure3) and 
 to convert data into NifTi-1 format. In addition to this, the command provides automate conversion and organization 
 of large datasets into a ready-to-share data structure, the Brain Imaging Data Structure (BIDS), 
-a standard data structure for neuroimaging research proposed by the open science community 
->>>>>>> d5aac617
-for pursuing reproducible science [@Gorgolewski:2016] (Figure4).
+a standard data structure for neuroimaging research proposed by the open science community for pursuing reproducible science [@Gorgolewski:2016] (Figure4).
 
 Lastly, via the 'brkraw gui' command, the GUI offers improved accessibility for previewing an image and its respective parameters
 without conversion. The converting button will convert a previewing image into NifTi-1 format, therefore, allowing the user to visually check the image before conversion (Figure 5).  
